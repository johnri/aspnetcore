--- conflicted
+++ resolved
@@ -5,12 +5,7 @@
     <TargetName>Microsoft.AspNetCore.Blazor.Build.Tasks</TargetName>
     <AssemblyName>Microsoft.AspNetCore.Blazor.Build</AssemblyName>
     <Description>Build mechanism for ASP.NET Core Blazor applications.</Description>
-<<<<<<< HEAD
-    <OutputType>Exe</OutputType>
     <IsShippingPackage>false</IsShippingPackage>
-=======
-    <IsShippingPackage>true</IsShippingPackage>
->>>>>>> bbafecc0
     <HasReferenceAssembly>false</HasReferenceAssembly>
     <GenerateDependencyFile>false</GenerateDependencyFile>
   </PropertyGroup>
@@ -60,11 +55,11 @@
       you will need to manaully stop MSBuild.exe processes
       -->
 
-    <ItemGroup>
+  <ItemGroup>
       <_NetCoreFilesToCopy Include="$(OutputPath)$(DefaultNetCoreTargetFramework)\*" TargetPath="netcoreapp\" />
       <_DesktopFilesToCopy Include="$(OutputPath)net46\*" TargetPath="netfx\" />
       <_AllFilesToCopy Include="@(_NetCoreFilesToCopy);@(_DesktopFilesToCopy)" />
-    </ItemGroup>
+  </ItemGroup>
 
     <Error Text="No files found in $(OutputPath)$(DefaultNetCoreTargetFramework)" Condition="@(_NetCoreFilesToCopy->Count()) == 0" />
     <Error Text="No files found in $(OutputPath)net46" Condition="@(_DesktopFilesToCopy->Count()) == 0" />
