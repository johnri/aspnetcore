<!--

  The targets in this file are used to implement custom <Reference> resolution.
  For more details, see /docs/ReferenceResolution.md.

  Properties which can be set by projects. If unset, these will be inferred.

    * UseLatestPackageReferences = resolve `<Reference>` items to the latest version of PackageReferences in eng/Dependencies.props.
    * UseProjectReferences = prefer project references to packages
    * IsProjectReferenceProvider = when true, the assembly in this project should be available as a ProjectReferenceProvider (see below).

  Items used by the resolution strategy:

    * BaselinePackageReference = a list of packages that were reference in the last release of the project currently building
    * LatestPackageReference = a list of the latest versions of packages
    * Reference = a list of the references which are needed for compilation or runtime
    * ProjectReferenceProvider = a list which maps of assembly names to the project file that produces it
 -->
<Project>

  <PropertyGroup>
    <EnableCustomReferenceResolution Condition="'$(EnableCustomReferenceResolution)' == '' AND ('$(DotNetBuildFromSource)' != 'true' OR '$(ExcludeFromSourceBuild)' != 'true')">true</EnableCustomReferenceResolution>

    <ResolveReferencesDependsOn>
      ResolveCustomReferences;
      $(ResolveReferencesDependsOn);
    </ResolveReferencesDependsOn>
  </PropertyGroup>

  <PropertyGroup>
    <!--
      Projects should only use the latest package references when:
        * preparing a new major or minor release (i.e. a non-servicing builds)
        * when a project is a test or sample project
        * when a package is releasing a new patch (we like to update external dependencies in patches when possible)
    -->
    <UseLatestPackageReferences Condition=" '$(UseLatestPackageReferences)' == '' AND '$(IsServicingBuild)' != 'true'  ">true</UseLatestPackageReferences>
    <UseLatestPackageReferences Condition=" '$(UseLatestPackageReferences)' == '' AND '$(IsImplementationProject)' != 'true' ">true</UseLatestPackageReferences>
    <UseLatestPackageReferences
        Condition=" '$(UseLatestPackageReferences)' == '' AND '$(IsImplementationProject)' == 'true' AND '$(IsPackable)' == 'true' ">true</UseLatestPackageReferences>
    <UseLatestPackageReferences Condition=" '$(UseLatestPackageReferences)' == '' ">false</UseLatestPackageReferences>

    <!--
      Projects should only use the project references instead of baseline package references when:
        * preparing a new major or minor release (i.e. a non-servicing builds)
        * when a project is a test or sample project
      We don't use project references between components in servicing builds between compontents to preserve the baseline as much as possible.
    -->
    <UseProjectReferences Condition=" '$(UseProjectReferences)' == '' AND '$(IsServicingBuild)' != 'true' ">true</UseProjectReferences>
    <UseProjectReferences Condition=" '$(UseProjectReferences)' == '' AND '$(IsImplementationProject)' != 'true' ">true</UseProjectReferences>
    <UseProjectReferences Condition=" '$(UseProjectReferences)' == '' ">false</UseProjectReferences>

    <ReferenceReferenceAssemblies Condition=" '$(ReferenceReferenceAssemblies)' == '' AND '$(IsReferenceAssemblyProject)' == 'true'">true</ReferenceReferenceAssemblies>
    <ReferenceReferenceAssemblies Condition=" '$(ReferenceReferenceAssemblies)' == '' ">false</ReferenceReferenceAssemblies>

    <ReferenceImplementationAssemblies Condition=" '$(ReferenceImplementationAssemblies)' == '' AND '$(IsReferenceAssemblyProject)' != 'true'">true</ReferenceImplementationAssemblies>
    <ReferenceImplementationAssemblies Condition=" '$(ReferenceImplementationAssemblies)' == '' ">false</ReferenceImplementationAssemblies>
  </PropertyGroup>

  <ItemDefinitionGroup>
    <Reference>
      <IsSharedSource></IsSharedSource>
    </Reference>
  </ItemDefinitionGroup>

  <ItemGroup Condition="'$(EnableCustomReferenceResolution)' == 'true'">
    <Reference Update="@(Reference)">
      <IsSharedSource Condition="'%(IsSharedSource)' == '' AND $([System.String]::new('%(Identity)').EndsWith('.Sources'))">true</IsSharedSource>
    </Reference>

    <!-- Packages which are implicitly defined by the .NET Core SDK. -->
    <_ImplicitPackageReference Include="@(PackageReference->WithMetadataValue('IsImplicitlyDefined', 'true'))" />
    <!-- Capture a list of references which were set explicitly in the project. -->
    <_AllowedExplicitPackageReference Include="@(PackageReference->WithMetadataValue('AllowExplicitReference', 'true'))" />
    <_AllowedExplicitPackageReference Include="FSharp.Core" Condition="'$(MSBuildProjectExtension)' == '.fsproj'" />
    <_ExplicitPackageReference Include="@(PackageReference)" Exclude="@(_ImplicitPackageReference);@(_AllowedExplicitPackageReference)" />

    <_UnusedProjectReferenceProvider Include="@(ProjectReferenceProvider)" Exclude="@(Reference)" />

    <_CompilationOnlyReference Condition="'$(TargetFramework)' == 'netstandard2.0'" Include="@(Reference->WithMetadataValue('NuGetPackageId','NETStandard.Library'))" />

    <_InvalidReferenceToNonSharedFxAssembly Condition="'$(IsAspNetCoreApp)' == 'true'"
      Include="@(Reference)"
      Exclude="
        @(AspNetCoreAppReference);
        @(AspNetCoreAppReferenceAndPackage);
        @(ExternalAspNetCoreAppReference);
        @(_CompilationOnlyReference);
        @(Reference->WithMetadataValue('IsSharedSource', 'true'))" />
    <_OriginalReferences Include="@(Reference)" />
    <!--
      Turn Reference items into a ProjectReference when UseProjectReferences is true.
      Order matters. This comes before package resolution because projects should be used when possible instead of packages.
    -->
    <_ProjectReferenceByAssemblyName Condition="'$(UseProjectReferences)' == 'true'"
      Include="@(ProjectReferenceProvider)"
      Exclude="@(_UnusedProjectReferenceProvider)" />

    <!-- Use ref assembly project paths for ref assembly projects -->
    <ProjectReference Condition="'$(ReferenceImplementationAssemblies)' == 'true'" Include="@(_ProjectReferenceByAssemblyName->'%(ProjectPath)')" >
      <IsReferenceAssembly>false</IsReferenceAssembly>
    </ProjectReference>

    <ProjectReference Condition="'$(ReferenceReferenceAssemblies)' == 'true'" Include="@(_ProjectReferenceByAssemblyName->'%(RefProjectPath)')" >
      <IsReferenceAssembly>true</IsReferenceAssembly>
    </ProjectReference>

    <Reference Remove="@(_ProjectReferenceByAssemblyName)" />
  </ItemGroup>

  <!--
    This target resolves remaining Referene items to Packages, if possible. If not, they are left as Reference items fo the SDK to resolve.
    This target helps ensure projects within the shared framework do no unintentionally add new references,
    and that assemblies outside the shared framework reference the framework as a whole instead of using
    individual assemblies.
  -->
  <Target Name="_CheckForReferenceBoundaries" BeforeTargets="CollectPackageReferences;ResolveReferences">

    <Error Condition="@(_InvalidReferenceToSharedFxOnlyAssembly->Count()) != 0"
           Text="Cannot reference &quot;%(_InvalidReferenceToSharedFxOnlyAssembly.Identity)&quot; directly because it is part of the shared framework and this project is not. Use &lt;FrameworkReference Include=&quot;Microsoft.AspNetCore.App&quot; /&gt; instead." />

    <Error Condition="@(_InvalidReferenceToNonSharedFxAssembly->Count()) != 0 AND '$(TargetFramework)' == '$(DefaultNetCoreTargetFramework)'"
           Text="Cannot reference &quot;%(_InvalidReferenceToNonSharedFxAssembly.Identity)&quot;. This dependency is not in the shared framework. See docs/SharedFramework.md for instructions on how to modify what is in the shared framework." />
  </Target>

  <Target Name="_WarnAboutRedundantRef" AfterTargets="ResolveFrameworkReferences;ProcessFrameworkReferences">
    <Warning Condition="@(FrameworkReference->WithMetadataValue('Identity', 'Microsoft.AspNetCore.App')->Count()) &gt; 1"
             Text="Redundant &lt;FrameworkReference&gt;. If you have an explicit item in the project file, you might be able to remove it. Some SDKs, like Microsoft.NET.Sdk.Web, add this implicitly." />
  </Target>

  <!--
    This target resolves remaining Referene items to Packages, if possible. If not, they are left as Reference items fo the SDK to resolve.
    This executes on NuGet restore and during DesignTimeBuild. It should not run in the outer, cross-targeting build.
   -->
<<<<<<< HEAD
  <Target Name="ResolveCustomReferences" BeforeTargets="CollectPackageReferences;ResolveAssemblyReferencesDesignTime;ResolveAssemblyReferences" Condition=" '$(TargetFramework)' != '' AND '$(EnableCustomReferenceResolution)' == 'true' ">
=======
  <Target Name="ResolveCustomReferences"
      BeforeTargets="CheckForImplicitPackageReferenceOverrides;CollectPackageReferences;ResolvePackageAssets"
      Condition=" '$(TargetFramework)' != '' AND '$(EnableCustomReferenceResolution)' == 'true' ">
>>>>>>> 016e3d6e
    <ItemGroup>
      <!-- Ensure only content asset are consumed from .Sources packages -->
      <Reference>
        <IncludeAssets Condition="'%(IsSharedSource)' == 'true'">ContentFiles;Build</IncludeAssets>
        <PrivateAssets Condition="'%(IsSharedSource)' == 'true'">All</PrivateAssets>
      </Reference>

      <!-- Identify if any references were present in the last release of this package, but have been removed. -->
      <UnusedBaselinePackageReference Include="@(BaselinePackageReference)" Exclude="@(Reference);@(_ProjectReferenceByAssemblyName);@(PackageReference)" />
      <!-- Only allow suppressing baseline changes in non-servicing builds. -->
      <UnusedBaselinePackageReference Remove="@(SuppressBaselineReference)" Condition="'$(IsServicingBuild)' != 'true'"/>
    </ItemGroup>

    <JoinItems Left="@(Reference)" Right="@(LatestPackageReference)" LeftMetadata="*" RightMetadata="Version"
        Condition=" '$(UseLatestPackageReferences)' == 'true' ">
      <Output TaskParameter="JoinResult" ItemName="_LatestPackageReferenceWithVersion" />
    </JoinItems>

    <ItemGroup>
      <!-- Remove reference items that have been resolved to a LatestPackageReference item. -->
      <PackageReference Include="@(_LatestPackageReferenceWithVersion)" IsImplicitlyDefined="true" />
      <Reference Remove="@(_LatestPackageReferenceWithVersion)" />
    </ItemGroup>

    <!-- Resolve references from BaselinePackageReference for servicing builds in corner cases. May be unused. -->
    <JoinItems Left="@(Reference)" Right="@(BaselinePackageReference)" LeftMetadata="*" RightMetadata="Version"
          Condition=" '$(IsServicingBuild)' == 'true' OR '$(UseLatestPackageReferences)' != 'true' ">
      <Output TaskParameter="JoinResult" ItemName="_BaselinePackageReferenceWithVersion" />
    </JoinItems>

    <ItemGroup>
      <!-- Remove reference items that have been resolved to a BaselinePackageReference item. -->
      <PackageReference Include="@(_BaselinePackageReferenceWithVersion)" IsImplicitlyDefined="true" />
      <Reference Remove="@(_BaselinePackageReferenceWithVersion)" />
    </ItemGroup>

    <!-- For PrivateAssets=All references, like .Sources packages, fallback to LatestPackageReferences. -->
    <JoinItems Left="@(Reference->WithMetadataValue('PrivateAssets', 'All'))"
        Right="@(LatestPackageReference)"
        LeftMetadata="*"
        RightMetadata="Version">
      <Output TaskParameter="JoinResult" ItemName="_PrivatePackageReferenceWithVersion" />
    </JoinItems>

    <ItemGroup>
      <!-- Remove reference items that have been resolved to a LatestPackageReference item. -->
      <PackageReference Include="@(_PrivatePackageReferenceWithVersion)" IsImplicitlyDefined="true" />
      <Reference Remove="@(_PrivatePackageReferenceWithVersion)" />

      <!-- Free up memory for unnecessary items -->
      <_LatestPackageReferenceWithVersion Remove="@(_LatestPackageReferenceWithVersion)" />
      <_BaselinePackageReferenceWithVersion Remove="@(_BaselinePackageReferenceWithVersion)" />
      <_PrivatePackageReferenceWithVersion Remove="@(_PrivatePackageReferenceWithVersion)" />
      <_ImplicitPackageReference Remove="@(_ImplicitPackageReference)" />
    </ItemGroup>

    <Error Condition="'$(DisablePackageReferenceRestrictions)' != 'true' AND @(_ExplicitPackageReference->Count()) != 0"
           Text="PackageReference items are not allowed. Use &lt;Reference&gt; instead to replace the reference to @(_ExplicitPackageReference, ', '). See docs/ReferenceResolution.md for more details." />

    <ItemGroup>
      <_ExplicitPackageReference Remove="@(_ExplicitPackageReference)" />
    </ItemGroup>

    <Warning Condition="'$(IsReferenceAssemblyProject)' != 'true' AND '$(IsServicingBuild)' != 'true' AND '%(UnusedBaselinePackageReference.Identity)' != ''"
             Code="BUILD001"
             Text="Reference to '%(UnusedBaselinePackageReference.Identity)' was removed since the last stable release of this package. This could be a breaking change. See docs/ReferenceResolution.md for instructions on how to update changes to references or suppress this warning if the error was intentional." />

    <Error Condition="'$(IsReferenceAssemblyProject)' != 'true' AND '$(IsServicingBuild)' == 'true' AND @(UnusedBaselinePackageReference->Count()) != 0"
           Code="BUILD002"
           Text="Package references changed since the last release. This could be a breaking change and is not allowed in a servicing update. References removed:%0A - @(UnusedBaselinePackageReference, '%0A -')" />

    <Error Condition="'$(TargetFrameworkIdentifier)' != '.NETFramework' AND '%(Reference.Identity)' != '' AND ! Exists('%(Reference.Identity)') AND '$(DisablePackageReferenceRestrictions)' != 'true'"
           Code="MSB3245"
           Text="Could not resolve this reference. Could not locate the package or project for &quot;%(Reference.Identity)&quot;. Did you update baselines and dependencies lists? See docs/ReferenceResolution.md for more details." />
  </Target>

  <PropertyGroup>
    <_CompileTfmUsingReferenceAssemblies>false</_CompileTfmUsingReferenceAssemblies>
    <_CompileTfmUsingReferenceAssemblies
        Condition=" '$(CompileUsingReferenceAssemblies)' != false AND '$(TargetFramework)' == '$(DefaultNetCoreTargetFramework)' ">true</_CompileTfmUsingReferenceAssemblies>
  </PropertyGroup>
<<<<<<< HEAD
=======
  <PropertyGroup Condition=" $(HasReferenceAssembly) AND $(_CompileTfmUsingReferenceAssemblies) ">
    <_ReferenceProjectFile>$(MSBuildProjectDirectory)/../ref/$(MSBuildProjectFile)</_ReferenceProjectFile>

    <!--
      Set properties controlling the item group GetTargetPathWithTargetPlatformMoniker, GetTargetPath and Build return.
      Ensures dependent projects know about the ref/ assembly. Done late enough that Compile does not attempt to create
      this assembly. Reset properties to avoid error when copying non-existent @(IntermediateRefAssembly) to
      $(TargetRefPath).
    -->
    <GetTargetPathWithTargetPlatformMonikerDependsOn>
      $(GetTargetPathWithTargetPlatformMonikerDependsOn);AddReferenceProjectMetadata
    </GetTargetPathWithTargetPlatformMonikerDependsOn>
    <PrepareForRunDependsOn>RemoveReferenceProjectMetadata;$(PrepareForRunDependsOn)</PrepareForRunDependsOn>
  </PropertyGroup>
  <ItemGroup Condition=" $(HasReferenceAssembly) AND $(_CompileTfmUsingReferenceAssemblies) ">
    <!-- Ensure ref/ project is built prior to the implementation project. -->
    <ProjectReference Include="$(_ReferenceProjectFile)">
      <ReferenceOutputAssembly>false</ReferenceOutputAssembly>
    </ProjectReference>
  </ItemGroup>
  <Target Name="GetReferenceProjectTargetPathMetadata">
    <Error Condition=" !($(HasReferenceAssembly) AND $(_CompileTfmUsingReferenceAssemblies)) "
        Text="GetReferenceProjectTargetPathMetadata called in project without a reference assembly or when targeting non-default TFM." />
    <MSBuild Projects="$(_ReferenceProjectFile)" Targets="GetTargetPathMetadata" RebaseOutputs="true" Properties="TargetFramework=$(DefaultNetCoreTargetFramework)">
      <Output TaskParameter="TargetOutputs" ItemName="ReferenceProjectTargetPathMetadata" />
    </MSBuild>
  </Target>
  <Target Name="GetTargetPathMetadata" Returns="@(TargetPathMetadata)">
    <ItemGroup>
      <TargetPathMetadata Include="$(TargetPath)">
        <IntermediateAssembly>@(IntermediateAssembly)</IntermediateAssembly>
      </TargetPathMetadata>
    </ItemGroup>
  </Target>
  <Target Name="AddReferenceProjectMetadata" DependsOnTargets="GetReferenceProjectTargetPathMetadata">
    <PropertyGroup>
      <ProduceReferenceAssembly>true</ProduceReferenceAssembly>
      <TargetRefPath>@(ReferenceProjectTargetPathMetadata)</TargetRefPath>
    </PropertyGroup>
  </Target>
  <Target Name="RemoveReferenceProjectMetadata">
    <PropertyGroup>
      <ProduceReferenceAssembly />
      <TargetRefPath />
    </PropertyGroup>
  </Target>

>>>>>>> 016e3d6e
  <!--
    If we have a ref/ assembly from dotnet/runtime for an Extension package, use that when compiling but do not reference its assemblies.
  -->
  <ItemGroup
      Condition=" $(_CompileTfmUsingReferenceAssemblies) OR ('$(IsTargetingPackBuilding)' != 'false' AND '$(MSBuildProjectName)' == 'Microsoft.AspNetCore.App.Ref') ">
    <PackageReference Include="Microsoft.Extensions.Internal.Transport"
        Version="$(MicrosoftExtensionsInternalTransportPackageVersion)"
        IsImplicitlyDefined="true"
        IncludeAssets="Compile"
        PrivateAssets="All"
        GeneratePathProperty="true" />
  </ItemGroup>

  <!-- These targets are used to generate the map of assembly name to project files. See also the /t:GenerateProjectList target in build/repo.targets. -->
  <Target Name="GetReferencesProvided" Returns="@(ProvidesReference)">
    <ItemGroup>
      <_TargetFramework Remove="@(_TargetFramework)" />
      <_TargetFramework Include="$(TargetFramework)" Condition="'$(TargetFramework)' != '' "/>
      <_TargetFramework Include="$(TargetFrameworks)" Condition="'$(TargetFramework)' == '' "/>
    </ItemGroup>

    <MSBuild Projects="$(MSBuildProjectFullPath)"
             Targets="_GetReferencesProvided"
             Properties="TargetFramework=%(_TargetFramework.Identity)">
      <Output TaskParameter="TargetOutputs" ItemName="ProvidesReference" />
    </MSBuild>
  </Target>

  <Target Name="_GetReferencesProvided" Returns="@(ProvidesReference)">
    <PropertyGroup>
      <ReferenceAssemblyDirectory>$(MSBuildProjectDirectory)/../ref/</ReferenceAssemblyDirectory>
      <ReferenceAssemblyProjectFileRelativePath>$([MSBuild]::MakeRelative($(RepoRoot), '$(ReferenceAssemblyDirectory)$(MSBuildProjectFile)'))</ReferenceAssemblyProjectFileRelativePath>
    </PropertyGroup>

    <Error Condition="'$(SkipRefDirectoryCheck)' != 'true' AND '$(IsImplementationProject)' == 'true' AND '$(HasReferenceAssembly)' != 'true' AND Exists($(ReferenceAssemblyDirectory))" Text="Project shouldn't have reference assembly but folder exists $(ReferenceAssemblyDirectory)" />
    <Error Condition=" '$(IsAspNetCoreApp)' == 'true' AND '$(IsImplementationProject)' == 'true' AND '$(HasReferenceAssembly)' != 'true'" Text="All assemblies which have set IsAspNetCoreApp=true should produce a reference assembly." />

    <ItemGroup Condition=" '$(IsProjectReferenceProvider)' == 'true' ">
      <ProvidesReference Include="$(AssemblyName)">
        <IsAspNetCoreApp>$([MSBuild]::ValueOrDefault($(IsAspNetCoreApp),'false'))</IsAspNetCoreApp>
        <IsPackable>$([MSBuild]::ValueOrDefault($(IsPackable),'false'))</IsPackable>
        <ProjectFileRelativePath>$([MSBuild]::MakeRelative($(RepoRoot), $(MSBuildProjectFullPath)))</ProjectFileRelativePath>
        <ReferenceAssemblyProjectFileRelativePath Condition="'$(HasReferenceAssembly)' == 'true'">$(ReferenceAssemblyProjectFileRelativePath)</ReferenceAssemblyProjectFileRelativePath>
      </ProvidesReference>
    </ItemGroup>
  </Target>

  <!-- This is used by the eng/scripts/AddAllProjectRefsToSolution.ps1 script to traverse the ProjectRef graph -->
  <PropertyGroup>
    <_CustomCollectProjectReferenceDependsOn Condition="'$(TargetFramework)' != ''">ResolveProjectReferences</_CustomCollectProjectReferenceDependsOn>
  </PropertyGroup>
  <Target Name="_CustomCollectProjectReference" DependsOnTargets="$(_CustomCollectProjectReferenceDependsOn)" Returns="$(MSBuildProjectFullPath);@(_MSBuildProjectReferenceExistent)">
    <ItemGroup>
      <_TargetFrameworks Include="$(TargetFrameworks)" />
    </ItemGroup>
    <MSBuild Condition="'$(TargetFramework)' == ''"
             Targets="_CustomCollectProjectReference"
             BuildInParallel="true"
             Projects="$(MSBuildProjectFullPath)"
             Properties="TargetFramework=%(_TargetFrameworks.Identity)"
             RebaseOutputs="True">
      <Output TaskParameter="TargetOutputs" ItemName="_MSBuildProjectReferenceExistent" />
    </MSBuild>
    <MSBuild Condition="'$(TargetFramework)' != ''"
             Targets="_CustomCollectProjectReference"
             BuildInParallel="true"
             SkipNonexistentTargets="true"
             Projects="@(_MSBuildProjectReferenceExistent)"
             RebaseOutputs="True">
      <Output TaskParameter="TargetOutputs" ItemName="_MSBuildProjectReferenceExistent" />
    </MSBuild>
  </Target>
</Project><|MERGE_RESOLUTION|>--- conflicted
+++ resolved
@@ -132,13 +132,9 @@
     This target resolves remaining Referene items to Packages, if possible. If not, they are left as Reference items fo the SDK to resolve.
     This executes on NuGet restore and during DesignTimeBuild. It should not run in the outer, cross-targeting build.
    -->
-<<<<<<< HEAD
-  <Target Name="ResolveCustomReferences" BeforeTargets="CollectPackageReferences;ResolveAssemblyReferencesDesignTime;ResolveAssemblyReferences" Condition=" '$(TargetFramework)' != '' AND '$(EnableCustomReferenceResolution)' == 'true' ">
-=======
   <Target Name="ResolveCustomReferences"
       BeforeTargets="CheckForImplicitPackageReferenceOverrides;CollectPackageReferences;ResolvePackageAssets"
       Condition=" '$(TargetFramework)' != '' AND '$(EnableCustomReferenceResolution)' == 'true' ">
->>>>>>> 016e3d6e
     <ItemGroup>
       <!-- Ensure only content asset are consumed from .Sources packages -->
       <Reference>
@@ -220,8 +216,6 @@
     <_CompileTfmUsingReferenceAssemblies
         Condition=" '$(CompileUsingReferenceAssemblies)' != false AND '$(TargetFramework)' == '$(DefaultNetCoreTargetFramework)' ">true</_CompileTfmUsingReferenceAssemblies>
   </PropertyGroup>
-<<<<<<< HEAD
-=======
   <PropertyGroup Condition=" $(HasReferenceAssembly) AND $(_CompileTfmUsingReferenceAssemblies) ">
     <_ReferenceProjectFile>$(MSBuildProjectDirectory)/../ref/$(MSBuildProjectFile)</_ReferenceProjectFile>
 
@@ -269,7 +263,6 @@
     </PropertyGroup>
   </Target>
 
->>>>>>> 016e3d6e
   <!--
     If we have a ref/ assembly from dotnet/runtime for an Extension package, use that when compiling but do not reference its assemblies.
   -->
